--- conflicted
+++ resolved
@@ -137,24 +137,11 @@
             )
 
     def create_block_cipher_context(self, cipher, mode):
-<<<<<<< HEAD
-        ctx = self.ffi.new("EVP_CIPHER_CTX *")
-        res = self.lib.EVP_CIPHER_CTX_init(ctx)
-        assert res != 0
-        ctx = self.ffi.gc(ctx, self.lib.EVP_CIPHER_CTX_cleanup)
+        ctx = self.lib.EVP_CIPHER_CTX_new()
+        ctx = self.ffi.gc(ctx, self.lib.EVP_CIPHER_CTX_free)
         evp_cipher = self._cipher_registry[type(cipher), type(mode)](
             self, cipher, mode
         )
-
-=======
-        ctx = self.lib.EVP_CIPHER_CTX_new()
-        ctx = self.ffi.gc(ctx, self.lib.EVP_CIPHER_CTX_free)
-        # TODO: compute name using a better algorithm
-        ciphername = "{0}-{1}-{2}".format(
-            cipher.name, cipher.key_size, mode.name
-        ).lower()
-        evp_cipher = self.lib.EVP_get_cipherbyname(ciphername.encode("ascii"))
->>>>>>> 71ed449f
         assert evp_cipher != self.ffi.NULL
         if isinstance(mode, interfaces.ModeWithInitializationVector):
             iv_nonce = mode.initialization_vector
